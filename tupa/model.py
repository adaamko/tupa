from collections import OrderedDict
from enum import Enum

<<<<<<< HEAD
=======
from ucca import textutil
from ucca.layer0 import Terminal

>>>>>>> 5b0cefd8
from .action import Actions
from .classifiers.classifier import Classifier
from .config import Config, SEPARATOR, BIRNN, NOOP
from .features.feature_params import FeatureParameters
from .model_util import UnknownDict, AutoIncrementDict, remove_backup


class ParameterDefinition:
    def __init__(self, args, name, attr_to_arg, attr_to_val=None):
        self.args = args
        self.name = name
        self.attr_to_arg = attr_to_arg
        self.attr_to_val = attr_to_val or {}

    @property
    def dim_arg(self):
        return self.attr_to_arg["dim"]

    @property
    def size_arg(self):
        return self.attr_to_arg["size"]

    @property
    def enabled(self):
        return bool(getattr(self.args, self.dim_arg))
    
    @enabled.setter
    def enabled(self, value):
        if value:
            raise ValueError("Can only disable parameter configuration by setting 'enabled' to False")
        setattr(self.args, self.dim_arg, 0)

    def create_from_config(self):
        kwargs = dict(self.attr_to_val)
        kwargs.update({k: getattr(self.get_args(), v) for k, v in self.attr_to_arg.items()})
        return FeatureParameters(self.name, **kwargs)

    def load_to_config(self, params):
        param = params.get(self.key())
        self.get_args().update({self.dim_arg: 0, self.size_arg: 0} if param is None else
                               {v: getattr(param, k) for k, v in self.attr_to_arg.items()})

    def get_args(self):
        return self.args

    def key(self):
        return self.name

    def __str__(self):
        return self.name

    def __repr__(self):
        return "%s(%s, %s)" % (type(self).__name__, self.name, ", ".join(
            "%s=%s" % i for i in list(self.attr_to_arg.items()) + list(self.attr_to_val.items())))


NODE_LABEL_KEY = "n"


class ClassifierProperty(Enum):
    update_only_on_error = 1
    require_init_features = 2
    trainable_after_saving = 3


CLASSIFIER_PROPERTIES = {
    BIRNN: (ClassifierProperty.trainable_after_saving, ClassifierProperty.require_init_features),
    NOOP: (ClassifierProperty.trainable_after_saving,),
}

NODE_LABEL_PARAM_DEFS = [
    (NODE_LABEL_KEY, dict(dim="node_label_dim",    size="max_node_labels",    dropout="node_label_dropout",
                          min_count="min_node_label_count"))
]
PARAM_DEFS = [
    ("c",            dict(dim="node_category_dim", size="max_node_categories")),
    ("W",            dict(dim="word_dim_external", size="max_words_external", dropout="word_dropout_external",
                          updated="update_word_vectors", filename="word_vectors", vocab="vocab"), dict(
                                                                                 copy_from="w")),
    ("w",            dict(dim="word_dim",       size="max_words",  dropout="word_dropout")),
    ("m",            dict(dim="lemma_dim",      size="max_lemmas", dropout="lemma_dropout")),
    ("t",            dict(dim="tag_dim",        size="max_tags",   dropout="tag_dropout")),
    ("u",            dict(dim="pos_dim",        size="max_pos",    dropout="pos_dropout")),
    ("d",            dict(dim="dep_dim",        size="max_deps",   dropout="dep_dropout")),
    ("e",            dict(dim="edge_label_dim", size="max_edge_labels")),
    ("p",            dict(dim="punct_dim",      size="max_puncts")),
    ("A",            dict(dim="action_dim",     size="max_action_types")),
]


class Model:
    def __init__(self, filename, config=None, *args, **kwargs):
        self.config = config or Config().copy()
        self.filename = filename
        self.feature_extractor = self.classifier = self.axis = None
        self.feature_params = OrderedDict()
        self.is_finalized = False
        if args or kwargs:
            self.restore(*args, **kwargs)

    def node_label_param_def(self, args=None):
        return self.param_defs(args, only_node_labels=True)[0]

    def param_defs(self, args=None, only_node_labels=False):
        return [ParameterDefinition(args or self.config.args, n, *k) for n, *k in NODE_LABEL_PARAM_DEFS +
                ([] if only_node_labels else PARAM_DEFS)]

    def init_model(self, axis=None, init_params=True):
        self.set_axis(axis)
        labels = self.classifier.labels if self.classifier else OrderedDict()
        if init_params:  # Actually use the config state to initialize the features and hyperparameters, otherwise empty
            for param_def in self.param_defs():  # FIXME save parameters separately per framework
                key = param_def.key()
                param = self.feature_params.get(key)
                enabled = param_def.enabled
                if param:
                    param.enabled = enabled
                elif self.is_neural_network and enabled:
                    self.feature_params[key] = param_def.create_from_config()
                    self.init_param(key)
            if axis and self.axis not in labels:
                labels[self.axis] = self.init_actions()  # Uses config to determine actions
            if self.config.args.node_labels and NODE_LABEL_KEY not in labels:
                labels[NODE_LABEL_KEY] = self.init_node_labels()  # Updates self.feature_params
        if self.classifier:  # Already initialized
            pass
        elif self.config.args.classifier == NOOP:
            from .features.empty_features import EmptyFeatureExtractor
            from .classifiers.noop import NoOp
            self.feature_extractor = EmptyFeatureExtractor()
            self.classifier = NoOp(self.config, labels)
        elif self.is_neural_network:
            from .features.dense_features import DenseFeatureExtractor
            from .classifiers.nn.neural_network import NeuralNetwork
            self.feature_extractor = DenseFeatureExtractor(self.feature_params,
                                                           indexed=True,
                                                           hierarchical=False,
                                                           node_dropout=self.config.args.node_dropout,
                                                           omit_features=self.config.args.omit_features)
            self.classifier = NeuralNetwork(self.config, labels)
        else:
            raise ValueError("Invalid model type: '%s'" % self.config.args.classifier)
        self._update_input_params()

    def set_axis(self, axis):
        if axis is not None:
            self.axis = axis
        if self.axis is None:
            self.axis = self.config.framework

    @property
    def frameworks(self):
        return [k.partition(SEPARATOR)[0] for k in self.classifier.labels]

    @property
    def is_neural_network(self):
        return self.config.args.classifier in (BIRNN,)

    @property
    def is_retrainable(self):
        return ClassifierProperty.trainable_after_saving in self.classifier_properties

    @property
    def classifier_properties(self):
        return CLASSIFIER_PROPERTIES[self.config.args.classifier]

    @property
    def actions(self):
        return self.classifier.labels[self.axis]

    def init_actions(self):
        return Actions(size=self.config.args.max_action_labels)

    def init_param(self, key):
        if self.feature_extractor:
            self.feature_extractor.init_param(key)

    def init_node_labels(self):
        node_labels = self.feature_params.get(NODE_LABEL_KEY)
        if node_labels is None:
            node_labels = self.node_label_param_def().create_from_config()
            if self.is_neural_network:
                self.feature_params[NODE_LABEL_KEY] = node_labels
        self.init_param(NODE_LABEL_KEY)
        node_labels.init_data()
        return node_labels.data

    def score(self, state, axis):
        features = self.feature_extractor.extract_features(state)
        return self.classifier.score(features, axis=axis), features  # scores is a NumPy array

    def init_features(self, state, train):
        self.init_model()
        axes = [self.axis]
        if self.config.args.node_labels:
            axes.append(NODE_LABEL_KEY)

        passage = [node.text for node in state.passage.nodes.values() if isinstance(node, Terminal)]
        lang = state.passage.attrib.get("lang")
        self.classifier.init_features(self.feature_extractor.init_features(state), axes, train, passage, lang)

    def finalize(self, finished_epoch):
        """
        Copy model, finalizing features (new values will not be added during subsequent use) and classifier (update it)
        :param finished_epoch: whether this is the end of an epoch (or just intermediate checkpoint), for bookkeeping
        :return: a copy of this model with a new feature extractor and classifier (actually classifier may be the same)
        """
        self.config.print("Finalizing model", level=1)
        self.init_model()
        return Model(None, config=self.config.copy(), model=self, is_finalized=True,
                     feature_extractor=self.feature_extractor.finalize(),
                     classifier=self.classifier.finalize(finished_epoch=finished_epoch))

    def save(self, save_init=False):
        """
        Save feature and classifier parameters to files
        """
        if self.filename is not None:
            self.init_model()
            try:
                self.feature_extractor.save(self.filename, save_init=save_init)
                node_labels = self.feature_extractor.params.get(NODE_LABEL_KEY)
                skip_labels = (NODE_LABEL_KEY,) if node_labels and node_labels.size else ()
                self.classifier.save(self.filename, skip_labels=skip_labels,
                                     omit_features=self.config.args.omit_features)
                remove_backup(self.filename)
            except Exception as e:
                raise IOError("Failed saving model to '%s'" % self.filename) from e

    def load(self, is_finalized=True):
        """
        Load the feature and classifier parameters from files
        :param is_finalized: whether loaded model should be finalized, or allow feature values to be added subsequently
        """
        if self.filename is not None:
            try:
                self.config.args.classifier = Classifier.get_property(self.filename, "type")
                self.config.args.omit_features = Classifier.get_property(self.filename, "omit_features")
                self.init_model(init_params=False)
                self.feature_extractor.load(self.filename, order=[p.name for p in self.param_defs()])
                if not is_finalized:
                    self.feature_extractor.unfinalize()
                self._update_input_params()  # Must be before classifier.load() because it uses them to init the model
                self.classifier.load(self.filename)
                self.is_finalized = is_finalized
                self.load_labels()
                for param_def in self.param_defs(self.config):
                    param_def.load_to_config(self.feature_extractor.params)
                self.config.print("\n".join("%s: %s" % i for i in self.feature_params.items()), level=1)
            except FileNotFoundError:
                self.feature_extractor = self.classifier = None
                raise
            except Exception as e:
                raise IOError("Failed loading model from '%s'" % self.filename) from e

    def restore(self, model, feature_extractor=None, classifier=None, is_finalized=None):
        """
        Set all attributes to a reference to existing model, except labels, which will be copied.
        :param model: Model to restore
        :param feature_extractor: optional FeatureExtractor to restore instead of model's
        :param classifier: optional Classifier to restore instead of model's
        :param is_finalized: whether the restored model is finalized
        """
        if is_finalized is None:
            is_finalized = model.is_finalized
        self.config.print("Restoring %sfinalized model" % ("" if is_finalized else "non-"), level=1)
        self.filename = model.filename
        self.feature_extractor = feature_extractor or model.feature_extractor
        self.classifier = classifier or model.classifier
        self.is_finalized = is_finalized
        self._update_input_params()
        self.classifier.labels_t = OrderedDict((a, l.save()) for a, l in self.classifier.labels.items())
        self.load_labels()

    def load_labels(self):
        """
        Copy classifier's labels to create new Actions/Labels objects
        Restoring from a model that was just loaded from file, or called by restore()
        """
        for axis, all_size in self.classifier.labels_t.items():  # all_size is a pair of (label list, size limit)
            if axis == NODE_LABEL_KEY:  # These are node labels rather than action labels
                node_labels = self.feature_extractor.params.get(NODE_LABEL_KEY)
                if node_labels and node_labels.size:  # Also used for features, so share the dict
                    del all_size
                    labels = node_labels.data
                else:  # Not used as a feature, just get labels
                    labels = UnknownDict() if self.is_finalized else AutoIncrementDict()
                    labels.load(all_size)
            else:  # Action labels for framework determined by axis
                labels = Actions(*all_size)
            self.classifier.labels[axis] = labels

    def _update_input_params(self):
        self.feature_params = self.classifier.input_params = self.feature_extractor.params

    def all_params(self):
        d = OrderedDict()
        d["features"] = self.feature_extractor.all_features()
        d.update(("input_" + k, p.data.all) for k, p in self.feature_extractor.params.items() if p.data)
        d.update(self.classifier.all_params())
        return d<|MERGE_RESOLUTION|>--- conflicted
+++ resolved
@@ -1,12 +1,8 @@
 from collections import OrderedDict
 from enum import Enum
 
-<<<<<<< HEAD
-=======
-from ucca import textutil
 from ucca.layer0 import Terminal
 
->>>>>>> 5b0cefd8
 from .action import Actions
 from .classifiers.classifier import Classifier
 from .config import Config, SEPARATOR, BIRNN, NOOP
