--- conflicted
+++ resolved
@@ -1,4 +1,3 @@
-<<<<<<< HEAD
 import shlex
 import sys
 from copy import copy
@@ -6,15 +5,6 @@
 import dynet_config
 import numpy as np
 from configargparse import ArgParser, Namespace, ArgumentDefaultsHelpFormatter, SUPPRESS, FileType
-=======
-import os
-import shlex
-from copy import deepcopy
-
-import dynet_config
-import numpy as np
-from configargparse import ArgParser, Namespace, ArgumentDefaultsHelpFormatter, SUPPRESS
->>>>>>> 5b0cefd8
 from logbook import Logger, FileHandler, StderrHandler
 from semstr.cfgutil import Singleton, add_verbose_arg, add_boolean_option, get_group_arg_names
 from semstr.convert import UCCA_EXT, CONVERTERS
@@ -146,6 +136,17 @@
     add(group, "--max-length", type=int, default=120, help="maximum length of input sentence")
     add(group, "--rnn", choices=["None"] + list(RNNS), default=DEFAULT_RNN, help="type of recurrent neural network")
     add(group, "--gated", type=int, nargs="?", default=2, help="gated input to BiRNN and MLP")
+    add_boolean_option(group, "use-bert", default=False, description="whether to use bert embeddings")
+    add(group, "--bert-model", choices=["bert-base-uncased", "bert-large-uncased", "bert-base-cased",
+                                        "bert-large-cased", "bert-base-multilingual-cased"],
+        default="bert-base-multilingual-cased")
+    add(group, "--bert-layers", type=int, nargs='+', default=[-1, -2, -3, -4])
+    add(group, "--bert-layers-pooling", choices=["weighed", "sum", "concat"], default="weighed")
+    add(group, "--bert-token-align-by", choices=["first", "sum", "mean"], default="sum")
+    add(group, "--bert-multilingual", choices=[0], type=int)
+    add_boolean_option(group, "use-default-word-embeddings", default=False,
+                       description="whether to use default word embeddings")
+    add(group, "--bert-dropout", type=float, default=0, choices=np.linspace(0, 0.9, num=10))
     NN_ARG_NAMES.update(get_group_arg_names(group))
     return ap
 
@@ -234,25 +235,8 @@
     def __init__(self, *args):
         self.arg_parser = ap = ArgParser(description="Transition-based parser for UCCA.",
                                          formatter_class=ArgumentDefaultsHelpFormatter)
-<<<<<<< HEAD
         ap.add_argument("input", nargs="?", type=FileType("r"), default=sys.stdin, help="file with one MRP per line")
         ap.add_argument("output", nargs="?", type=FileType("w"), default=sys.stdout, help="output file to create")
-=======
-
-        add_boolean_option(ap, "use-bert", default=False, description="whether to use bert embeddings")
-        ap.add_argument("--bert-model", choices=["bert-base-uncased", "bert-large-uncased", "bert-base-cased",
-                                                 "bert-large-cased", "bert-base-multilingual-cased"],
-                        default="bert-base-multilingual-cased")
-        ap.add_argument("--bert-layers", type=int, nargs='+', default=[-1, -2, -3, -4])
-        ap.add_argument("--bert-layers-pooling", choices=["weighed", "sum", "concat"], default="weighed")
-        ap.add_argument("--bert-token-align-by", choices=["first", "sum", "mean"], default="sum")
-        ap.add_argument("--bert-multilingual", choices=[0], type=int)
-        add_boolean_option(ap, "use-default-word-embeddings", default=False,
-                           description="whether to use default word embeddings")
-        ap.add_argument("--bert-dropout", type=float, default=0, choices=np.linspace(0, 0.9, num=10))
-
-        ap.add_argument("passages", nargs="*", help="passage files/directories to test on/parse")
->>>>>>> 5b0cefd8
         ap.add_argument("--version", action="version", version="")
         ap.add_argument("-C", "--config", is_config_file=True, help="configuration file to get arguments from")
         ap.add_argument("--conllu", type=FileType("r"), help="file with one MRP per line, to get conllu features from")
