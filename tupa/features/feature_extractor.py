--- conflicted
+++ resolved
@@ -7,7 +7,7 @@
 
 FEATURE_ELEMENT_PATTERN = re.compile(r"([sba])(\d)([lrLR]*)([%s]*)" % FEATURE_PROPERTIES)
 FEATURE_TEMPLATE_PATTERN = re.compile(r"^(%s)+$" % FEATURE_ELEMENT_PATTERN.pattern)
-NON_NUMERIC = "wmtudefncpAT#^$"
+NON_NUMERIC = "wmtudencpAT#^$"
 
 
 class FeatureTemplate:
@@ -64,9 +64,7 @@
                            u: node coarse/universal POS tag
                            d: node dependency relation
                            h: node height
-                           e: tag of fedge / action tag
-                           f: refinement tag of incoming fedge
-                           F: refinement tag of head terminal
+                           e: tag of first incoming edge / action tag
                            n: node label
                            c: node label category suffix
                            p: unique separator punctuation between nodes
@@ -300,7 +298,6 @@
 ACTION_PROP_GETTERS = {
     "A": lambda a, *_: a.type,
     "e": lambda a, *_: a.tag if isinstance(a.tag, str) or Config().args.missing_node_features else None,  # Swap, Label
-    "f": lambda a, *_: a.refinement
 }
 
 
@@ -313,14 +310,9 @@
     "h": height,
     "i": lambda node, *_: head_terminal(node).index - 1,
     "j": lambda node, *_: node.index,
-<<<<<<< HEAD
-    "e": lambda node, prev, binary: node.incoming[0].tag if len(node.incoming) == 1 else node.ftag,  #next(e.tag for e in node.incoming if not binary or e.parent == prev),
-    "f": lambda node, prev, binary: node.incoming[0].refinement if len(node.incoming) == 1 else node._fedge().refinement,
-=======
-    "e": lambda node, prev, binary: node.incoming[0].tag if len(node.incoming) == 1 else node._fedge().tag, # next(e.tag for e in node.incoming if not binary or e.parent == prev),
-    "f": lambda node, prev, binary: node.incoming[0].refinement if len(node.incoming) == 1 else node._fedge().refinement,
+    "e": lambda node, prev, binary: next(e.tag for e in node.incoming if not binary or e.parent == prev),
+    "f": lambda node, prev, binary: next(e.refinement for e in node.incoming if not binary or e.parent == prev),  #node.incoming[0].refinement if len(node.incoming) == 1 else node._fedge().refinement,
     "S": lambda node, *_: head_terminal(node).extra.get('ss'),
->>>>>>> b2e4b96c
     "F": lambda node, *_: head_terminal(node).extra.get('ss2'),
     "n": lambda node, *_: node.label,
     "c": lambda node, *_: node.category,
