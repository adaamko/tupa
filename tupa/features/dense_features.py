--- conflicted
+++ resolved
@@ -6,38 +6,6 @@
 
 FEATURE_TEMPLATES = (
     "s0s1xd" "s1s0x" "s0b0xd" "b0s0x"  # specific edges
-<<<<<<< HEAD
-    "s0wmtudefFncpT#^$xhqyPCIEMN"
-    "s1wmtudefFncT#^$xhyN"
-    "s2wmtudefFncT#^$xhy"
-    "s3wmtudefFncT#^$xhyN"
-    "b0wmtudFncT#^$hPCIEMN"
-    "b1wmtudFncT#^$"
-    "b2wmtudFncT#^$"
-    "b3wmtudFncT#^$"
-    "s0lwmefFnc#^$"
-    "s0rwmefFnc#^$"
-    "s1lwmefFnc#^$"
-    "s1rwmefFnc#^$"
-    "s0llwmefFn#^$"
-    "s0lrwmefFn#^$"
-    "s0rlwmefFn#^$"
-    "s0rrwmefFn#^$"
-    "s1llwmefFn#^$"
-    "s1lrwmefFn#^$"
-    "s1rlwmefFn#^$"
-    "s1rrwmefFn#^$"
-    "s0LwmefFn#^$"
-    "s0RwmefFn#^$"
-    "s1LwmefFn#^$"
-    "s1RwmefFn#^$"
-    "b0LwmefFn#^$"
-    "b0RwmefFn#^$"
-    "s0b0efF" "b0s0efF"  # specific edges
-    "a0efAa1efFA",  # past actions
-)
-INDEXED = "wmtudFT"  # words, lemmas, fine POS tags, coarse/universal POS tags, dep rels, entity type
-=======
     "s0wmtudefFSncpT#^$xhqyPCIEMN"
     "s1wmtudefFSncT#^$xhyN"
     "s2wmtudefFSncT#^$xhy"
@@ -65,10 +33,9 @@
     "b0Lwmefn#^$"
     "b0Rwmefn#^$"
     "s0b0ef" "b0s0ef"  # specific edges
-    "a0efAa1efA",  # past actions
+    "a0eAa1eA",  # past actions
 )
 INDEXED = "wmtudFST"  # words, lemmas, fine POS tags, coarse/universal POS tags, dep rels, entity type
->>>>>>> b2e4b96c
 DEFAULT = ()  # intermediate value for missing features
 FILENAME_SUFFIX = ".enum"
 
